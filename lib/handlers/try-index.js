module.exports = handler

var path = require('path')
var debug = require('debug')('ldnode:index')
var acl = require('../acl')
var get = require('./get')
var Negotiator = require('negotiator')

function handler (req, res, next) {
  var ldp = req.app.locals.ldp
  var negotiator = new Negotiator(req)
  var requestedType = negotiator.mediaType()

  if (requestedType.indexOf('text/html') !== 0) {
    return next()
  }

  res.locals.path = req.path
  if (req.path.indexOf('index.html') < 0) {
    res.locals.path = path.join(req.path, 'index.html')
  }
  debug('looking for ' + res.locals.path)

  // Check if file exists in first place
  ldp.exists(req.hostname, res.locals.path, function (err) {
    if (err) {
<<<<<<< HEAD
      res.locals.path = req.path
=======
      res.locals.path = res.path
>>>>>>> 03a9b372
      return next()
    }
    debug('found an index for current path')
    // Since it exists, can the user read this?
    acl.allow('Read')(req, res, function (err) {
      if (err) return next()
      debug('current agent can read it')
      // Send the file
      get(req, res, function (err) {
        if (err) return next()
        debug('defaulting to index.html')
        // file is already sent, no action needed
      })
    })
  })
}<|MERGE_RESOLUTION|>--- conflicted
+++ resolved
@@ -24,11 +24,7 @@
   // Check if file exists in first place
   ldp.exists(req.hostname, res.locals.path, function (err) {
     if (err) {
-<<<<<<< HEAD
-      res.locals.path = req.path
-=======
       res.locals.path = res.path
->>>>>>> 03a9b372
       return next()
     }
     debug('found an index for current path')
