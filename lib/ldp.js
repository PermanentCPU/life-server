--- conflicted
+++ resolved
@@ -1,341 +1,316 @@
-module.exports = LDP;
+module.exports = LDP
 var mime = require('mime')
-var path = require('path');
-var regexp = require('node-regexp');
-var S = require('string');
-var fs = require('fs');
-var $rdf = require('rdflib');
-var async = require('async');
-var fs = require('fs');
-var url = require('url');
-var mkdirp = require('fs-extra').mkdirp;
-var uuid = require('node-uuid');
-var debug = require('./debug');
-var utils = require('./utils');
-var ns = require('./vocab/ns').ns;
-var HttpError = require('./http-error');
+var path = require('path')
+var S = require('string')
+var fs = require('fs')
+var $rdf = require('rdflib')
+var async = require('async')
+var url = require('url')
+var mkdirp = require('fs-extra').mkdirp
+var uuid = require('node-uuid')
+var debug = require('./debug')
+var utils = require('./utils')
+var ns = require('./vocab/ns').ns
+var error = require('./http-error')
 var stringToStream = require('./utils').stringToStream
+var extend = require('extend')
+var doWhilst = require('async').doWhilst
 var turtleExtension = '.ttl'
 
-function LDP(argv) {
-  argv = argv || {};
-  var ldp = this;
-  // From input
-  ldp.forceUser = argv.forceUser;
-  ldp.cache = argv.cache;
-  ldp.live = argv.live;
-  ldp.host = argv.host; // TODO maybe deprecated
-  ldp.root = argv.root || process.cwd();
-  // Add trailing /
-  if (!(S(ldp.root).endsWith('/'))) {
-    ldp.root += '/';
-  }
-  ldp.secret = argv.secret;
-  ldp.signup = argv.signup;
-  ldp.webid = argv.webid;
-  ldp.idp = argv.idp;
-  ldp.leavePatchConnectionOpen = false;
-  ldp.suffixAcl = argv.suffixAcl || ".acl";
-  ldp.suffixMeta = argv.suffixMeta || ".meta";
-  ldp.suffixSSE = argv.suffixSSE || '.events';
-  ldp.turtleExtensions = ['.ttl', ldp.suffixAcl, ldp.suffixMeta, ldp.suffixSSE]
-  ldp.proxy = argv.proxy;
-  // Cache of usedURIs
-  ldp.usedURIs = {};
+function LDP (argv) {
+  argv = argv || {}
+  extend(this, argv)
+
+  // Setting root
+  if (!this.root) {
+    this.root = process.cwd()
+  }
+  if (!(S(this.root).endsWith('/'))) {
+    this.root += '/'
+  }
+
+  // Suffixes
+  if (!this.suffixAcl) {
+    this.suffixAcl = '.acl'
+  }
+  if (!this.suffixMeta) {
+    this.suffixMeta = '.meta'
+  }
+  this.turtleExtensions = ['.ttl', this.suffixAcl, this.suffixMeta]
+
   // Error pages folder
-  ldp.noErrorPages = argv.noErrorPages;
-  if (!ldp.noErrorPages) {
-    ldp.errorPages = argv.errorPages;
-    if (!ldp.errorPages) {
-        // For now disable error pages if errorPages parameter is not explicitly passed
-        ldp.noErrorPages = true;
-    } else if (!S(ldp.errorPages).endsWith('/')) {
-      ldp.errorPages += '/';
-    }
-  }
-  ldp.errorHandler = argv.errorHandler;
-  if (argv.defaultApp !== false) {
-    ldp.defaultApp = argv.defaultApp || 'https://linkeddata.github.io/warp/#/list/';
-  }
-  debug.settings("root: " + ldp.root);
-  debug.settings("URI path filter regexp: " + ldp.pathFilter);
-  debug.settings("Verbose: " + !!ldp.verbose);
-  debug.settings("WebID: " + !!ldp.webid);
-  debug.settings("Live: " + !!ldp.live);
-  debug.settings("Identity Provider: " + ldp.idp);
-  debug.settings("Default App: " + ldp.defaultApp);
-
-  return ldp;
-}
-
-LDP.prototype.stat = function(file, callback) {
-  fs.stat(file, function(err, stats) {
-    if (err) {
-        return callback(new HttpError({
-          status: err.code === 'ENOENT' ? 404 : 500,
-          message: err.message
-        }));
-      }
-    return callback(null, stats);
-  });
-};
+  this.errorPages = null
+  if (!this.noErrorPages) {
+    this.errorPages = argv.errorPages
+    if (!this.errorPages) {
+      // TODO: For now disable error pages if errorPages parameter is not explicitly passed
+      this.noErrorPages = true
+    } else if (!S(this.errorPages).endsWith('/')) {
+      this.errorPages += '/'
+    }
+  }
+
+  if (this.defaultApp !== false) {
+    this.defaultApp = argv.defaultApp || 'https://linkeddata.github.io/warp/#/list/'
+  }
+
+  debug.settings('Suffix Acl: ' + this.suffixAcl)
+  debug.settings('Suffix Meta: ' + this.suffixMeta)
+  debug.settings('Filesystem Root: ' + this.root)
+  debug.settings('WebID support: ' + !!this.webid)
+  debug.settings('Live-updates: ' + !!this.live)
+  debug.settings('Identity Provider: ' + !!this.idp)
+  debug.settings('Default App: ' + this.defaultApp)
+
+  return this
+}
+
+LDP.prototype.stat = function (file, callback) {
+  fs.stat(file, function (err, stats) {
+    if (err) {
+      return callback(error(err))
+    }
+
+    return callback(null, stats)
+  })
+}
 
 LDP.prototype.createReadStream = function (filename) {
   return fs.createReadStream(filename)
 }
 
 LDP.prototype.readFile = function (filename, callback) {
-  fs.readFile(filename, {
-      'encoding': 'utf8'
-  }, function(err, data) {
-    if (err) {
-      return callback(new HttpError({
-        status: err.code === 'ENOENT' ? 404 : 500,
-        message: "Can't read file: " + err
-      }));
-    }
-
-    return callback(null, data);
-  });
-};
+  fs.readFile(
+    filename,
+    { 'encoding': 'utf8' },
+    function (err, data) {
+      if (err) {
+        return callback(error(err, 'Can\'t read file: ' + err.message))
+      }
+
+      return callback(null, data)
+    })
+}
 
 LDP.prototype.readContainerMeta = function (directory, callback) {
-  var ldp = this;
-
-  if (directory[directory.length-1] !== '/') {
-    directory += '/';
-  }
-
-  ldp.readFile(directory + ldp.suffixMeta, function(err, data) {
-    if (err) {
-      return callback(new HttpError({
-        status: err.status,
-        message: 'Can\'t read metafile'
-      }));
-    }
-    return callback(null, data);
-  });
-};
+  var ldp = this
+
+  if (directory[directory.length - 1] !== '/') {
+    directory += '/'
+  }
+
+  ldp.readFile(directory + ldp.suffixMeta, function (err, data) {
+    if (err) {
+      return callback(error(err, 'Can\'t read meta file'))
+    }
+
+    return callback(null, data)
+  })
+}
 
 LDP.prototype.listContainer = function (filename, uri, containerData, contentType, callback) {
   var ldp = this
   var host = url.parse(uri).hostname
-  var root = !ldp.idp ? ldp.root : ldp.root + host + '/';
+  var root = !ldp.idp ? ldp.root : ldp.root + host + '/'
 
   function addStats (resourceGraph, baseUri, stats) {
     resourceGraph.add(
       resourceGraph.sym(baseUri),
       ns.stat('mtime'),
-      stats.mtime.getTime() / 1000);
+      stats.mtime.getTime() / 1000)
 
     resourceGraph.add(
       resourceGraph.sym(baseUri),
       ns.stat('size'),
-      stats.size);
-  }
-
-  function readdir(filename, callback) {
-    debug.handlers("GET -- Reading directory");
+      stats.size)
+  }
+
+  function readdir (filename, callback) {
+    debug.handlers('GET -- Reading directory')
     fs.readdir(filename, function (err, files) {
       if (err) {
-        debug.handlers("GET -- Error reading files: " + err);
-        return callback(new HttpError({
-          status: err.code === 'ENOENT' ? 404 : 500,
-          message: err.message
-        }));
+        debug.handlers('GET -- Error reading files: ' + err)
+        return callback(error(err))
       }
 
-      debug.handlers("Files in directory: " + files);
-      return callback(null, files);
-    });
-  }
-
-  function getMetadataGraph(metaFile, fileBaseUri, callback) {
-    ldp.stat(metaFile, function(err, metaStats) {
+      debug.handlers('Files in directory: ' + files)
+      return callback(null, files)
+    })
+  }
+
+  function getMetadataGraph (metaFile, fileBaseUri, callback) {
+    ldp.stat(metaFile, function (err, metaStats) {
       if (err) {
-        return callback(err);
+        return callback(err)
       }
 
       if (metaStats && metaStats.isFile()) {
-        ldp.readFile(metaFile, function(err, rawMetadata) {
+        ldp.readFile(metaFile, function (err, rawMetadata) {
           if (err) {
-            return callback(err);
+            return callback(err)
           }
 
-          var metadataGraph = $rdf.graph();
+          var metadataGraph = $rdf.graph()
           try {
             $rdf.parse(
               rawMetadata,
               metadataGraph,
               fileBaseUri,
-              'text/turtle');
+              'text/turtle')
           } catch (dirErr) {
-            return callback(new HttpError({
-              status: err.code === 'ENOENT' ? 404 : 500,
-              message: dirErr.message
-            }));
+            return callback(error(err, dirErr.message))
           }
-          return callback(null, metadataGraph);
-        });
+          return callback(null, metadataGraph)
+        })
       } else {
-        return callback(null, $rdf.graph());
+        return callback(null, $rdf.graph())
       }
-    });
-  }
-
-  function addFile(ldp, resourceGraph, baseUri, uri, container, file, callback) {
-      // Skip .meta and .acl
-      if (S(file).endsWith(ldp.suffixMeta) || S(file).endsWith(ldp.suffixAcl)) {
-        return callback(null);
+    })
+  }
+
+  function addFile (ldp, resourceGraph, baseUri, uri, container, file, callback) {
+    // Skip .meta and .acl
+    if (S(file).endsWith(ldp.suffixMeta) || S(file).endsWith(ldp.suffixAcl)) {
+      return callback(null)
+    }
+
+    // Get file stats
+    ldp.stat(container + file, function (err, stats) {
+      if (err) {
+        // File does not exist, skip
+        return callback(null)
       }
 
-      // Get file stats
-      ldp.stat(container + file, function (err, stats) {
+      var fileSubject = file + (stats.isDirectory() ? '/' : '')
+      // var fileBaseUri = utils.filenameToBaseUri(fileSubject, uri, root)
+
+      // Add fileStats to resource Graph
+      addStats(resourceGraph, fileSubject, stats)
+
+      // Add to `contains` list
+      resourceGraph.add(
+        resourceGraph.sym(''),
+        ns.ldp('contains'),
+        resourceGraph.sym(fileSubject))
+
+      // Set up a metaFile path
+      var metaFile = container + file +
+        (stats.isDirectory() ? '/' : '') +
+        (S(file).endsWith(turtleExtension) ? '' : ldp.suffixMeta)
+
+      getMetadataGraph(metaFile, baseUri, function (err, metadataGraph) {
         if (err) {
-          // File does not exist, skip
-          return callback(null);
+          metadataGraph = $rdf.graph()
         }
 
-        var fileSubject = file + (stats.isDirectory() ? '/' : '');
-        var fileBaseUri = utils.filenameToBaseUri(fileSubject, uri, root);
-
-        // Add fileStats to resource Graph
-        addStats(resourceGraph, fileSubject, stats);
-
-        // Add to `contains` list
-        resourceGraph.add(
-          resourceGraph.sym(''),
-          ns.ldp('contains'),
-          resourceGraph.sym(fileSubject));
-
-        // Set up a metaFile path
-        var metaFile = container + file +
-          (stats.isDirectory() ? '/' : '') +
-          (S(file).endsWith(turtleExtension) ? '' : ldp.suffixMeta);
-
-        getMetadataGraph(metaFile, baseUri, function(err, metadataGraph) {
-          if (err) {
-            metadataGraph = $rdf.graph();
-          }
-
-          // Add Container or BasicContainer types
-          if (stats.isDirectory()) {
-            resourceGraph.add(
-              metadataGraph.sym(fileSubject),
-              ns.rdf('type'),
-              ns.ldp('BasicContainer'));
-
-            resourceGraph.add(
-              metadataGraph.sym(fileSubject),
-              ns.rdf('type'),
-              ns.ldp('Container'));
-          }
-          // Add generic LDP type
+        // Add Container or BasicContainer types
+        if (stats.isDirectory()) {
           resourceGraph.add(
             metadataGraph.sym(fileSubject),
             ns.rdf('type'),
-            ns.ldp('Resource'));
-
-          // Add type from metadataGraph
-          var typeStatements = metadataGraph
-            .statementsMatching(
-              metadataGraph.sym(baseUri),
-              ns.rdf('type'),
-              undefined)
-            .forEach(function (typeStatement) {
-              // If the current is a file and its type is BasicContainer,
-              // This is not possible, so do not infer its type!
-              if (
-                (
-                  typeStatement.object.uri !== ns.ldp('BasicContainer').uri &&
-                  typeStatement.object.uri !== ns.ldp('Container').uri
-                ) ||
-                !stats.isFile()
-              ) {
-                resourceGraph.add(
-                  resourceGraph.sym(fileSubject),
-                  typeStatement.predicate,
-                  typeStatement.object);
-              }
-            });
-
-
-          return callback(null);
-        });
-      });
-  }
-
-  var baseUri = utils.filenameToBaseUri(filename, uri, root);
-  var resourceGraph = $rdf.graph();
+            ns.ldp('BasicContainer'))
+
+          resourceGraph.add(
+            metadataGraph.sym(fileSubject),
+            ns.rdf('type'),
+            ns.ldp('Container'))
+        }
+        // Add generic LDP type
+        resourceGraph.add(
+          metadataGraph.sym(fileSubject),
+          ns.rdf('type'),
+          ns.ldp('Resource'))
+
+        // Add type from metadataGraph
+        metadataGraph
+          .statementsMatching(
+            metadataGraph.sym(baseUri),
+            ns.rdf('type'),
+            undefined)
+          .forEach(function (typeStatement) {
+            // If the current is a file and its type is BasicContainer,
+            // This is not possible, so do not infer its type!
+            if (
+              (
+                typeStatement.object.uri !== ns.ldp('BasicContainer').uri &&
+                typeStatement.object.uri !== ns.ldp('Container').uri
+              ) ||
+              !stats.isFile()
+            ) {
+              resourceGraph.add(
+                resourceGraph.sym(fileSubject),
+                typeStatement.predicate,
+                typeStatement.object)
+            }
+          })
+
+        return callback(null)
+      })
+    })
+  }
+
+  var baseUri = utils.filenameToBaseUri(filename, uri, root)
+  var resourceGraph = $rdf.graph()
 
   try {
-    $rdf.parse(containerData, resourceGraph, baseUri, 'text/turtle');
+    $rdf.parse(containerData, resourceGraph, baseUri, 'text/turtle')
   } catch (err) {
-    debug.handlers("GET -- Error parsing data: " + err);
-    return callback(new HttpError({
-      status: 500,
-      message: err.message
-    }));
+    debug.handlers('GET -- Error parsing data: ' + err)
+    return callback(error(500, err.message))
   }
 
   async.waterfall([
     // add container stats
     function (next) {
-      ldp.stat(filename, function(err,  containerStats) {
+      ldp.stat(filename, function (err, containerStats) {
         if (!err) {
-          addStats(resourceGraph, '', containerStats);
+          addStats(resourceGraph, '', containerStats)
           resourceGraph.add(
               resourceGraph.sym(''),
               ns.rdf('type'),
-              ns.ldp('BasicContainer'));
+              ns.ldp('BasicContainer'))
 
           resourceGraph.add(
               resourceGraph.sym(''),
               ns.rdf('type'),
-              ns.ldp('Container'));
+              ns.ldp('Container'))
         }
-        next();
-      });
+        next()
+      })
     },
     // reading directory
     function (next) {
-      readdir(filename, next);
+      readdir(filename, next)
     },
     // Iterate through all the files
     function (files, next) {
       async.each(
         files,
-        function(file, cb) {
-          addFile(ldp, resourceGraph, baseUri, uri, filename, file, cb);
+        function (file, cb) {
+          addFile(ldp, resourceGraph, baseUri, uri, filename, file, cb)
         },
-        next);
+        next)
     }
   ],
   function (err, data) {
-    var turtleData;
+    if (err) {
+      return callback(error(500, err.message))
+    }
+    var turtleData
     try {
       turtleData = $rdf.serialize(
         undefined,
         resourceGraph,
         null,
-        contentType);
+        contentType)
     } catch (parseErr) {
-      debug.handlers("GET -- Error serializing container: " + parseErr);
-      return callback(new HttpError({
-        status: 500,
-        message: parseErr.message
-      }));
-    }
-    return callback(null, turtleData);
-  });
-};
-
-<<<<<<< HEAD
-LDP.prototype.put = function (host, resourcePath, contents, callback) {
-  var ldp = this;
-  var root = !ldp.idp ? ldp.root : ldp.root + host + '/';
-  var filePath = utils.uriToFilename(resourcePath, root, host);
-=======
+      debug.handlers('GET -- Error serializing container: ' + parseErr)
+      return callback(error(500, parseErr.message))
+    }
+    return callback(null, turtleData)
+  })
+}
+
 LDP.prototype.post = function (hostname, containerPath, slug, stream, container, callback) {
   var ldp = this
 
@@ -363,39 +338,13 @@
   var ldp = this
   var root = !ldp.idp ? ldp.root : ldp.root + host + '/'
   var filePath = utils.uriToFilename(resourcePath, root, host)
->>>>>>> 1bf360d7
 
   // PUT requests not supported on containers. Use POST instead
   if (filePath[filePath.length - 1] === '/') {
-    return callback(new HttpError({
-      status: 409,
-      message: "PUT to containers not supported. Use POST method instead"
-    }));
+    return callback(error(409, 'PUT not supported on containers, use POST instead'))
   }
 
   mkdirp(path.dirname(filePath), function (err) {
-<<<<<<< HEAD
-      if (err) {
-          debug.handlers("PUT -- Error creating directory: " + err);
-          return callback(new HttpError({
-            status: err.code === 'ENOENT' ? 404 : 500,
-            message: err.message
-          }));
-      }
-      return fs.writeFile(filePath, contents, function (err) {
-        if (err) {
-          debug.handlers("PUT -- Error writing file: " + err);
-          return callback(new HttpError({
-            status: err.code === 'ENOENT' ? 404 : 500,
-            message: err.message
-          }));
-        }
-        // Success!
-        return callback(null);
-      });
-  });
-};
-=======
     if (err) {
       debug.handlers('PUT -- Error creating directory: ' + err)
       return callback(error(err))
@@ -409,254 +358,130 @@
     })
   })
 }
->>>>>>> 1bf360d7
 
 LDP.prototype.exists = function (host, reqPath, callback) {
   this.get(host, reqPath, undefined, false, undefined, callback)
 }
 
 LDP.prototype.get = function (host, reqPath, baseUri, includeBody, contentType, callback) {
-    var ldp = this;
-    var root = !ldp.idp ? ldp.root : ldp.root + host + '/';
-    var filename = utils.uriToFilename(reqPath, root);
-    ldp.stat(filename, function (err, stats) {
-        // File does not exist
-        if (err) {
-            return callback(new HttpError({
-                status: err.status,
-                message: "Can't read file: " + err.message
-            }));
-        }
-
-<<<<<<< HEAD
-        // Just return, since resource exists
-        if (!includeBody) {
-            return callback(null);
-        }
-
-        // Found a container
-        if (stats.isDirectory()) {
-            return ldp.readContainerMeta(filename, function (err, metaFile) {
-                if (err) {
-                    metaFile = '';
-                }
-
-                ldp.listContainer(filename, baseUri, metaFile, contentType, function (err, data) {
-                  if (err) {
-                    debug.handlers('GET container -- Read error:' + err.message);
-                    return callback(err)
-                  }
-                  var stream = stringToStream(data)
-                  return callback(null, stream, contentType, true);
-                });
-            });
-        } else {
-            var stream = ldp.createReadStream(filename)
-            stream
-              .on('error', function (err) {
-                  debug.handlers('GET -- Read error:' + err.message);
-                  return new HttpError({
-                    status: err.code === 'ENOENT' ? 404 : 500,
-                    message: "Can't read file: " + err
-                  })
-              })
-              .on('open', function () {
-                debug.handlers('GET -- Read Start.');
-                var contentType = mime.lookup(filename);
-                if (utils.hasSuffix(filename, ldp.turtleExtensions)) {
-                    contentType = 'text/turtle';
-                }
-                callback(null, stream, contentType, false)
-              })
-        }
-    });
-};
-
-LDP.prototype.delete = function(host, resourcePath, callback) {
-    var ldp = this;
-    var root = !ldp.idp ? ldp.root : ldp.root + host + '/';
-    var filename = utils.uriToFilename(resourcePath, root);
-    ldp.stat(filename, function(err, stats) {
-        if (err) {
-            return callback(new HttpError({
-              status: 404,
-              message: "Can't find file: " + err
-            }));
-        }
-=======
+  var ldp = this
+  var root = !ldp.idp ? ldp.root : ldp.root + host + '/'
+  var filename = utils.uriToFilename(reqPath, root)
+
   ldp.stat(filename, function (err, stats) {
     // File does not exist
     if (err) {
       return callback(error(err, 'Can\'t find resource requested'))
     }
->>>>>>> 1bf360d7
-
-        if (stats.isDirectory()) {
-            return ldp.deleteContainerMetadata(filename, callback);
-        } else {
-            return ldp.deleteResource(filename, callback);
+
+    // Just return, since resource exists
+    if (!includeBody) {
+      return callback(null, stats)
+    }
+
+    // Found a container
+    if (stats.isDirectory()) {
+      return ldp.readContainerMeta(filename, function (err, metaFile) {
+        if (err) {
+          metaFile = ''
         }
-    });
-};
-
-LDP.prototype.deleteContainerMetadata = function(directory, callback) {
-    if (directory[directory.length-1] !== '/') {
-      directory += '/';
-    }
-
-    return fs.unlink(directory + this.suffixMeta, function(err, data) {
-        if (err) {
-            debug.container("DELETE -- unlink() error: " + err);
-            return callback(new HttpError({
-              status: err.code === 'ENOENT' ? 404 : 500,
-              message: "Can't delete container: " + err
-            }));
+
+        ldp.listContainer(filename, baseUri, metaFile, contentType, function (err, data) {
+          if (err) {
+            debug.handlers('GET container -- Read error:' + err.message)
+            return callback(err)
+          }
+          var stream = stringToStream(data)
+          return callback(null, stream, contentType, true)
+        })
+      })
+    } else {
+      var stream = ldp.createReadStream(filename)
+      stream
+        .on('error', function (err) {
+          debug.handlers('GET -- Read error:' + err.message)
+          return callback(error(err, 'Can\'t create file ' + err))
+        })
+        .on('open', function () {
+          debug.handlers('GET -- Read Start.')
+          var contentType = mime.lookup(filename)
+          if (utils.hasSuffix(filename, ldp.turtleExtensions)) {
+            contentType = 'text/turtle'
+          }
+          callback(null, stream, contentType, false)
+        })
+    }
+  })
+}
+
+LDP.prototype.delete = function (host, resourcePath, callback) {
+  var ldp = this
+  var root = !ldp.idp ? ldp.root : ldp.root + host + '/'
+  var filename = utils.uriToFilename(resourcePath, root)
+  ldp.stat(filename, function (err, stats) {
+    if (err) {
+      return callback(error(404, 'Can\'t find ' + err))
+    }
+
+    if (stats.isDirectory()) {
+      return ldp.deleteContainerMetadata(filename, callback)
+    } else {
+      return ldp.deleteResource(filename, callback)
+    }
+  })
+}
+
+LDP.prototype.deleteContainerMetadata = function (directory, callback) {
+  if (directory[directory.length - 1] !== '/') {
+    directory += '/'
+  }
+
+  return fs.unlink(directory + this.suffixMeta, function (err, data) {
+    if (err) {
+      debug.container('DELETE -- unlink() error: ' + err)
+      return callback(error(err, 'Failed to delete container'))
+    }
+    return callback(null, data)
+  })
+}
+
+LDP.prototype.deleteResource = function (filename, callback) {
+  return fs.unlink(filename, function (err, data) {
+    if (err) {
+      debug.container('DELETE -- unlink() error: ' + err)
+      return callback(error(err, 'Failed to delete resource'))
+    }
+    return callback(null, data)
+  })
+}
+
+LDP.prototype.getAvailablePath = function (host, containerURI, slug, callback) {
+  var self = this
+
+  if (!slug) {
+    slug = uuid.v1()
+  }
+  var exists
+  var newPath = path.join(containerURI, slug)
+
+  // TODO: maybe a nicer code
+  doWhilst(
+    function (next) {
+      self.exists(host, newPath, function (err) {
+        exists = !err
+
+        if (exists) {
+          var id = uuid.v1().split('-')[0] + '-'
+          newPath = path.join(containerURI, id + slug)
         }
-        return callback(null, data);
-    });
-};
-
-LDP.prototype.deleteResource = function(filename, callback) {
-    return fs.unlink(filename, function(err, data) {
-        if (err) {
-            debug.container("DELETE -- unlink() error: " + err);
-            return callback(new HttpError({
-              status: err.code === 'ENOENT' ? 404 : 500,
-              message: "Can't delete container: " + err
-            }));
-        }
-        return callback(null, data);
-    });
-};
-
-
-var addUriTriple = function(kb, s, o, p) {
-    kb.add(kb.sym(s), kb.sym(o), kb.sym(p));
-};
-
-LDP.prototype.createResourceUri = function(containerURI, slug, isBasicContainer) {
-    var ldp = this;
-
-    var newPath;
-    if (slug) {
-        if (S(slug).endsWith(turtleExtension)) {
-            newPath = path.join(containerURI, slug);
-        } else {
-            if (isBasicContainer) {
-                newPath = path.join(containerURI, slug);
-            } else {
-                newPath = path.join(containerURI, slug + turtleExtension);
-            }
-        }
-    } else {
-        if (isBasicContainer) {
-            newPath = path.join(containerURI, uuid.v1());
-        } else {
-            newPath = path.join(containerURI, uuid.v1() + turtleExtension);
-        }
-    }
-    if (!(fs.existsSync(newPath) || containerURI in ldp.usedURIs)) {
-        ldp.usedURIs[newPath] = true;
-    } else {
-        return null;
-    }
-    return newPath;
-};
-
-LDP.prototype.releaseResourceUri = function (uri) {
-    delete this.usedURIs[uri];
-};
-
-LDP.prototype.createNewResource = function(host, uri, resourcePath, resourceGraph, callback) {
-    var ldp = this;
-    var root = !ldp.idp ? ldp.root : ldp.root + host + '/';
-    var resourceURI = path.relative(root, resourcePath);
-    var rawResource = $rdf.serialize(
-        undefined,
-        resourceGraph,
-        uri + resourceURI,
-        'text/turtle');
-
-    debug.container("Writing new resource to " + resourcePath);
-    debug.container("Resource:\n" + rawResource);
-
-    fs.writeFile(
-        resourcePath,
-        rawResource,
-        writeResourceCallback);
-
-    function writeResourceCallback(err) {
-        if (err) {
-            debug.container("Error writing resource: " + err);
-            ldp.releaseResourceUri(resourcePath);
-            return callback(new HttpError({
-              message: "Cannot create new resource",
-              status: err.code === 'ENOENT' ? 404 : 500
-            }));
-        }
-
-        return callback(null);
-    }
-};
-
-LDP.prototype.createNewContainer = function (uri, containerPath, containerGraph, callback) {
-    var ldp = this;
-    fs.mkdir(containerPath, mkdirCallback);
-
-    function mkdirCallback(err) {
-        if (err) {
-            debug.container("Error creating directory for new container: " + err);
-            ldp.releaseResourceUri(containerPath);
-            return callback(new HttpError({
-              message: "Cannot create new container",
-              status: err.code === 'ENOENT' ? 404 : 500
-            }));
-        }
-
-        var rawContainer = $rdf.serialize(
-            undefined,
-            containerGraph,
-            uri,
-            'text/turtle');
-
-        debug.container("rawContainer " + rawContainer);
-
-        ldp.writeContainerMetadata(
-            containerPath,
-            rawContainer,
-            writeContainerCallback);
-    }
-
-    function writeContainerCallback(err) {
-        if (err) {
-            debug.container("Error writing container: " + err);
-            ldp.releaseResourceUri(containerPath);
-            return callback(new HttpError({
-              message: "Cannot create new container",
-              status: err.code === 'ENOENT' ? 404 : 500
-            }));
-        }
-
-        debug.container("Wrote container to " + containerPath);
-        ldp.releaseResourceUri(containerPath);
-        return callback(null);
-
-    }
-};
-
-LDP.prototype.writeContainerMetadata = function (directory, container, callback) {
-    if (directory[directory.length-1] !== '/') {
-      directory += '/';
-    }
-    return fs.writeFile(directory + this.suffixMeta, container, callback);
-};
-
-LDP.prototype.isMetadataFile = function (filename) {
-    if (path.extname(filename) === this.suffixMeta)
-        return true;
-    return false;
-};
-
-LDP.prototype.hasContainerMetadata = function(directory) {
-    return fs.existsSync(directory + this.suffixMeta);
-};+
+        next()
+      })
+    },
+    function () {
+      return exists === true
+    },
+    function () {
+      callback(newPath)
+    })
+}