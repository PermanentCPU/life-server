var supertest = require('supertest')
var fs = require('fs')
var li = require('li')
var ldnode = require('../index')
var rm = require('./test-utils').rm
var RSVP = require('rsvp')
var path = require('path')

var suffixAcl = '.acl'
var suffixMeta = '.meta'
<<<<<<< HEAD
var ldpServer = ldnode({
  root: path.join(__dirname, '/resources'),
  webid: false
=======
var ldpServer = ldnode.createServer({
  live: true,
  root: path.join(__dirname, '/resources')
>>>>>>> eb70cd1f
})
var server = supertest(ldpServer)

/**
 * Creates a new test basic container via an LDP POST
 *   (located in `test/resources/{containerName}`)
 * @method createTestContainer
 * @param containerName {String} Container name used as slug, no leading `/`
 * @return {RSVP.Promise} Promise obj, for use with Mocha's `before()` etc
 */
function createTestContainer (containerName) {
  return new RSVP.Promise(function (resolve, reject) {
    server.post('/')
      .set('content-type', 'text/turtle')
      .set('slug', containerName)
      .set('link', '<http://www.w3.org/ns/ldp#BasicContainer>; rel="type"')
      .set('content-type', 'text/turtle')
      .end(function (error, res) {
        error ? reject(error) : resolve(res)
      })
  })
}

/**
 * Creates a new turtle test resource via an LDP PUT
 *   (located in `test/resources/{resourceName}`)
 * @method createTestResource
 * @param resourceName {String} Resource name (should have a leading `/`)
 * @return {RSVP.Promise} Promise obj, for use with Mocha's `before()` etc
 */
function createTestResource (resourceName) {
  return new RSVP.Promise(function (resolve, reject) {
    server.put(resourceName)
      .set('content-type', 'text/turtle')
      .end(function (error, res) {
        error ? reject(error) : resolve(res)
      })
  })
}

describe('HTTP APIs', function () {
  var emptyResponse = function (res) {
    if (res.text.length !== 0) {
      console.log('Not empty response')
    }
  }
  var getLink = function (res, rel) {
    var links = res.headers.link.split(',')
    for (var i in links) {
      var link = links[i]
      var parsedLink = li.parse(link)
      if (parsedLink[rel]) {
        return parsedLink[rel]
      }
    }
    return undefined
  }
  var hasHeader = function (rel, value) {
    var handler = function (res) {
      var link = getLink(res, rel)
      if (link) {
        if (link !== value) {
          console.log('Not same value:', value, '!=', link)
        }
      } else {
        console.log(rel, 'header does not exist:', link)
      }
    }
    return handler
  }

  describe('GET Root container', function () {
    it('should exist', function (done) {
      server.get('/')
        .expect(200, done)
    })
    it('should be a turtle file by default', function (done) {
      server.get('/')
        .expect('content-type', /text\/turtle/)
        .expect(200, done)
    })
  })

  describe('OPTIONS API', function () {
    it('should set the proper CORS headers',
      function (done) {
        server.options('/')
          .set('Origin', 'http://example.com')
          .expect('Access-Control-Allow-Origin', 'http://example.com')
          .expect('Access-Control-Allow-Credentials', 'true')
          .expect('Access-Control-Allow-Methods', 'OPTIONS,HEAD,GET,PATCH,POST,PUT,DELETE')
          .expect('Access-Control-Expose-Headers', 'User, Location, Link, Vary, Last-Modified, ETag, Accept-Patch, Updates-Via, Allow, Content-Length')
          .expect(204, done)
      })

    it('should have an empty response', function (done) {
      server.options('/sampleContainer/example1.ttl')
        .expect(emptyResponse)
        .end(done)
    })

    it('should return 204 on success', function (done) {
      server.options('/sampleContainer/example1.ttl')
        .expect(204)
        .end(done)
    })

    it('should have Access-Control-Allow-Origin', function (done) {
      server.options('/sampleContainer/example1.ttl')
        .set('Origin', 'http://example.com')
        .expect('Access-Control-Allow-Origin', 'http://example.com')
        .end(done)
    })

    it('should have set acl and describedBy Links for resource',
      function (done) {
        server.options('/sampleContainer/example1.ttl')
          .expect(hasHeader('acl', 'example1.ttl' + suffixAcl))
          .expect(hasHeader('describedBy', 'example1.ttl' + suffixMeta))
          .end(done)
      })

    it('should have set Link as resource', function (done) {
      server.options('/sampleContainer/example1.ttl')
        .expect('Link', /<http:\/\/www.w3.org\/ns\/ldp#Resource>; rel="type"/)
        .end(done)
    })

    it('should have set Link as Container/BasicContainer', function (done) {
      server.options('/sampleContainer/')
        .set('Origin', 'http://example.com')
        .expect('Link', /<http:\/\/www.w3.org\/ns\/ldp#BasicContainer>; rel="type"/)
        .expect('Link', /<http:\/\/www.w3.org\/ns\/ldp#Container>; rel="type"/)
        .end(done)
    })

    it('should have set acl and describedBy Links for container', function (done) {
      server.options('/sampleContainer/')
        .expect(hasHeader('acl', suffixAcl))
        .expect(hasHeader('describedBy', suffixMeta))
        .end(done)
    })
  })

  describe('GET API', function () {
    it('should have the same size of the file on disk', function (done) {
      server.get('/sampleContainer/solid.png')
        .expect(200)
        .end(function (err, res) {
          if (err) {
            return done(err)
          }

          var size = fs.statSync(path.join(__dirname,
            '/resources/sampleContainer/solid.png')).size
          if (res.body.length !== size) {
            return done(new Error('files are not of the same size'))
          }
          done()
        })
    })

    it('should have Access-Control-Allow-Origin as Origin on containers', function (done) {
      server.get('/sampleContainer/')
        .set('Origin', 'http://example.com')
        .expect('content-type', /text\/turtle/)
        .expect('Access-Control-Allow-Origin', 'http://example.com')
        .expect(200, done)
    })
    it('should have Access-Control-Allow-Origin as Origin on resources',
      function (done) {
        server.get('/sampleContainer/example1.ttl')
          .set('Origin', 'http://example.com')
          .expect('content-type', /text\/turtle/)
          .expect('Access-Control-Allow-Origin', 'http://example.com')
          .expect(200, done)
      })
    it('should have set Link as resource', function (done) {
      server.get('/sampleContainer/example1.ttl')
        .expect('content-type', /text\/turtle/)
        .expect('Link', /<http:\/\/www.w3.org\/ns\/ldp#Resource>; rel="type"/)
        .expect(200, done)
    })
    it('should have set Updates-Via to use WebSockets', function (done) {
      server.get('/sampleContainer/example1.ttl')
        .expect('updates-via', /wss?:\/\//)
        .expect(200, done)
    })
    it('should have set acl and describedBy Links for resource',
      function (done) {
        server.get('/sampleContainer/example1.ttl')
          .expect('content-type', /text\/turtle/)
          .expect(hasHeader('acl', 'example1.ttl' + suffixAcl))
          .expect(hasHeader('describedBy', 'example1.ttl' + suffixMeta))
          .end(done)
      })
    it('should have set Link as Container/BasicContainer', function (done) {
      server.get('/sampleContainer/')
        .expect('content-type', /text\/turtle/)
        .expect('Link', /<http:\/\/www.w3.org\/ns\/ldp#BasicContainer>; rel="type"/)
        .expect('Link', /<http:\/\/www.w3.org\/ns\/ldp#Container>; rel="type"/)
        .expect(200, done)
    })
    it('should load skin (mashlib) if resource was requested as text/html', function (done) {
      server.get('/sampleContainer/example1.ttl')
        .set('Accept', 'text/html')
        .expect('content-type', /text\/html/)
        .expect(function (res) {
          if (res.text.indexOf('TabulatorOutline') < 0) {
            throw new Error('did not load the Tabulator skin by default')
          }
        })
        .expect(200, done) // Can't check for 303 because of internal redirects
    })
    it('should NOT load data browser (mashlib) if resource is not RDF', function (done) {
      server.get('/sampleContainer/solid.png')
        .set('Accept', 'text/html')
        .expect('content-type', /image\/png/)
        .expect(200, done)
    })
    it('should redirect to file browser if container was requested as text/html', function (done) {
      server.get('/sampleContainer/')
        .set('Accept', 'text/html')
        .expect('content-type', /text\/html/)
        .expect(303, done)
    })
    it('should redirect to the right container URI if missing /', function (done) {
      server.get('/sampleContainer')
        .expect(301, done)
    })
    it('should return 404 for non-existent resource', function (done) {
      server.get('/invalidfile.foo')
        .expect(404, done)
    })
    it('should return basic container link for directories', function (done) {
      server.get('/')
        .expect('Link', /http:\/\/www.w3.org\/ns\/ldp#BasicContainer/)
        .expect('content-type', /text\/turtle/)
        .expect(200, done)
    })
    it('should return resource link for files', function (done) {
      server.get('/hello.html')
        .expect('Link', /<http:\/\/www.w3.org\/ns\/ldp#Resource>; rel="type"/)
        .expect('Content-Type', 'text/html')
        .expect(200, done)
    })
    it('should have glob support', function (done) {
      server.get('/sampleContainer/example*')
        .expect('content-type', /text\/turtle/)
        .expect(200, done)
    })
    it('should have set acl and describedBy Links for container',
      function (done) {
        server.get('/sampleContainer/')
          .expect(hasHeader('acl', suffixAcl))
          .expect(hasHeader('describedBy', suffixMeta))
          .expect('content-type', /text\/turtle/)
          .end(done)
      })
    it('should return requested index.html resource by default', function (done) {
      server.get('/sampleContainer/index.html')
        .set('accept', 'text/html')
        .expect(200)
        .expect('content-type', /text\/html/)
        .expect(function (res) {
          if (res.text.indexOf('<!DOCTYPE html>') < 0) {
            throw new Error('wrong content returned for index.html')
          }
        })
        .end(done)
    })
    it('should fallback on index.html if it exists and content-type is given',
      function (done) {
        server.get('/sampleContainer/')
          .set('accept', 'text/html')
          .expect(303)
          .expect('content-type', /text\/html/)
          .end(done)
      })
    it('should still redirect to the right container URI if missing / and HTML is requested',
      function (done) {
        server.get('/sampleContainer')
          .set('accept', 'text/html')
          .expect('location', /\/sampleContainer\//)
          .expect(301, done)
      })
  })

  describe('HEAD API', function () {
    it('should have Access-Control-Allow-Origin as Origin', function (done) {
      server.head('/sampleContainer/example1.ttl')
        .set('Origin', 'http://example.com')
        .expect('Access-Control-Allow-Origin', 'http://example.com')
        .expect(200, done)
    })
    it('should return empty response body', function (done) {
      server.head('/patch-5-initial.ttl')
        .expect(emptyResponse)
        .expect(200, done)
    })
    it('should have set Updates-Via to use WebSockets', function (done) {
      server.get('/sampleContainer/example1.ttl')
        .expect('updates-via', /wss?:\/\//)
        .expect(200, done)
    })
    it('should have set Link as Resource', function (done) {
      server.head('/sampleContainer/example1.ttl')
        .expect('Link', /<http:\/\/www.w3.org\/ns\/ldp#Resource>; rel="type"/)
        .expect(200, done)
    })
    it('should have set acl and describedBy Links for resource',
      function (done) {
        server.get('/sampleContainer/example1.ttl')
          .expect(hasHeader('acl', 'example1.ttl' + suffixAcl))
          .expect(hasHeader('describedBy', 'example1.ttl' + suffixMeta))
          .end(done)
      })
    it('should have set Link as Container/BasicContainer',
      function (done) {
        server.get('/sampleContainer/')
          .expect('Link', /<http:\/\/www.w3.org\/ns\/ldp#BasicContainer>; rel="type"/)
          .expect('Link', /<http:\/\/www.w3.org\/ns\/ldp#Container>; rel="type"/)
          .expect(200, done)
      })
    it('should have set acl and describedBy Links for container',
      function (done) {
        server.get('/sampleContainer/')
          .expect(hasHeader('acl', suffixAcl))
          .expect(hasHeader('describedBy', suffixMeta))
          .end(done)
      })
  })

  describe('PUT API', function () {
    var putRequestBody = fs.readFileSync(path.join(__dirname,
      '/resources/sampleContainer/put1.ttl'), {
        'encoding': 'utf8'
      })
    it('should create new resource', function (done) {
      server.put('/put-resource-1.ttl')
        .send(putRequestBody)
        .set('content-type', 'text/turtle')
        .expect(201, done)
    })
    it('should create directories if they do not exist', function (done) {
      server.put('/foo/bar/baz.ttl')
        .send(putRequestBody)
        .set('content-type', 'text/turtle')
        .expect(hasHeader('describedBy', 'baz.ttl' + suffixMeta))
        .expect(hasHeader('acl', 'baz.ttl' + suffixAcl))
        .expect(201, done)
    })
    it('should return 409 code when trying to put to a container',
      function (done) {
        server.put('/')
          .expect(409, done)
      }
    )
    // Cleanup
    after(function () {
      rm('/foo/')
    })
  })

  describe('DELETE API', function () {
    before(function () {
      // Ensure all these are finished before running tests
      return RSVP.all([
        rm('/false-file-48484848'),
        createTestContainer('delete-test-empty-container'),
        createTestResource('/put-resource-1.ttl'),
        createTestResource('/delete-test-non-empty/test.ttl')
      ])
    })

    it('should return 404 status when deleting a file that does not exists',
      function (done) {
        server.delete('/false-file-48484848')
          .expect(404, done)
      })

    it('should delete previously PUT file', function (done) {
      server.delete('/put-resource-1.ttl')
        .expect(200, done)
    })

    it('should fail to delete non-empty containers', function (done) {
      server.delete('/delete-test-non-empty/')
        .expect(409, done)
    })

    it('should delete a new and empty container', function (done) {
      server.delete('/delete-test-empty-container/')
        .expect(function () {
          // Ensure container was deleted
          server.get('/delete-test-empty-container/')
            .expect(404)
        })
        .end(done)
    })

    after(function () {
      // Clean up after DELETE API tests
      rm('/put-resource-1.ttl')
      rm('/delete-test-non-empty/')
      rm('/delete-test-empty-container/')
    })
  })

  describe('POST API', function () {
    before(function () {
      // Ensure all these are finished before running tests
      return RSVP.all([
        createTestContainer('post-tests'),
        rm('post-test-target.ttl')
        // createTestResource('/put-resource-1.ttl'),
      ])
    })

    var postRequest1Body = fs.readFileSync(path.join(__dirname,
      '/resources/sampleContainer/put1.ttl'), {
        'encoding': 'utf8'
      })
    var postRequest2Body = fs.readFileSync(path.join(__dirname,
      '/resources/sampleContainer/post2.ttl'), {
        'encoding': 'utf8'
      })
    it('should create new resource', function (done) {
      server.post('/post-tests/')
        .send(postRequest1Body)
        .set('content-type', 'text/turtle')
        .set('slug', 'post-resource-1.ttl')
        .expect('location', /\/post-resource-1/)
        .expect(hasHeader('describedBy', suffixMeta))
        .expect(hasHeader('acl', suffixAcl))
        .expect(201, done)
    })
    it('should create new resource even if no trailing / is in the target',
      function (done) {
        server.post('')
          .send(postRequest1Body)
          .set('content-type', 'text/turtle')
          .set('slug', 'post-test-target.ttl')
          .expect('location', /\/post-test-target\.ttl/)
          .expect(hasHeader('describedBy', suffixMeta))
          .expect(hasHeader('acl', suffixAcl))
          .expect(201, done)
      })
    it('should fail return 404 if no parent container found', function (done) {
      server.post('/hello.html/')
        .send(postRequest1Body)
        .set('content-type', 'text/turtle')
        .set('slug', 'post-test-target2.ttl')
        .expect(404, done)
    })
    it('should create a new slug if there is a resource with the same name',
      function (done) {
        server.post('/post-tests/')
          .send(postRequest1Body)
          .set('content-type', 'text/turtle')
          .set('slug', 'post-resource-1.ttl')
          .expect(201, done)
      })
    it('should be able to delete newly created resource', function (done) {
      server.delete('/post-tests/post-resource-1.ttl')
        .expect(200, done)
    })
    // Capture the resource name generated by server by parsing Location: header
    var postedResourceName
    var getResourceName = function (res) {
      postedResourceName = res.header.location
    }
    it('should create new resource without slug header', function (done) {
      server.post('/post-tests/')
        .send(postRequest1Body)
        .set('content-type', 'text/turtle')
        .expect(201)
        .expect(getResourceName)
        .end(done)
    })
    it('should be able to delete newly created resource', function (done) {
      server.delete('/' +
          postedResourceName.replace(/https?\:\/\/127.0.0.1:[0-9]*\//, ''))
        .expect(200, done)
    })
    it('should create container', function (done) {
      server.post('/post-tests/')
        .set('content-type', 'text/turtle')
        .set('slug', 'loans')
        .set('link', '<http://www.w3.org/ns/ldp#BasicContainer>; rel="type"')
        .send(postRequest2Body)
        .expect(201)
        .end(function (err) {
          if (err) return done(err)
          var stats = fs.statSync(path.join(__dirname, '/resources/post-tests/loans/'))
          if (!stats.isDirectory()) {
            return done(new Error('Cannot read file just created'))
          }
          done()
        })
    })
    it('should be able to access newly container', function (done) {
      server.get('/post-tests/loans/')
        .expect('content-type', /text\/turtle/)
        .expect(200, done)
    })
    after(function () {
      // Clean up after POST API tests
      return RSVP.all([
        rm('/post-tests/'),
        rm('post-test-target.ttl')
      ])
    })
  })

  describe('POST (multipart)', function () {
    it('should create as many files as the ones passed in multipart',
      function (done) {
        server.post('/sampleContainer/')
          .attach('timbl', path.join(__dirname, '/resources/timbl.jpg'))
          .attach('nicola', path.join(__dirname, '/resources/nicola.jpg'))
          .expect(200)
          .end(function (err) {
            if (err) return done(err)

            var sizeNicola = fs.statSync(path.join(__dirname,
              '/resources/nicola.jpg')).size
            var sizeTim = fs.statSync(path.join(__dirname, '/resources/timbl.jpg')).size
            var sizeNicolaLocal = fs.statSync(path.join(__dirname,
              '/resources/sampleContainer/nicola.jpg')).size
            var sizeTimLocal = fs.statSync(path.join(__dirname,
              '/resources/sampleContainer/timbl.jpg')).size

            if (sizeNicola === sizeNicolaLocal && sizeTim === sizeTimLocal) {
              return done()
            } else {
              return done(new Error('Either the size (remote/local) don\'t match or files are not stored'))
            }
          })
      })
    after(function () {
      // Clean up after POST (multipart) API tests
      return RSVP.all([
        rm('/sampleContainer/nicola.jpg'),
        rm('/sampleContainer/timbl.jpg')
      ])
    })
  })
})<|MERGE_RESOLUTION|>--- conflicted
+++ resolved
@@ -8,15 +8,9 @@
 
 var suffixAcl = '.acl'
 var suffixMeta = '.meta'
-<<<<<<< HEAD
-var ldpServer = ldnode({
-  root: path.join(__dirname, '/resources'),
-  webid: false
-=======
 var ldpServer = ldnode.createServer({
   live: true,
   root: path.join(__dirname, '/resources')
->>>>>>> eb70cd1f
 })
 var server = supertest(ldpServer)
 
