--- conflicted
+++ resolved
@@ -17,12 +17,8 @@
     <div class="row">
       <div class="col-md-6">
         <label for="password">Password:</label>
-<<<<<<< HEAD
-        <input type="password" class="form-control" name="password" id="password" />
-	<input type="checkbox" onclick="showPasswd()">Show Password</input>
-=======
         <input type="password" class="form-control" name="password" id="password" required />
->>>>>>> a99ee9d5
+        <input type="checkbox" onclick="showPasswd()">Show Password</input>
       </div>
       <div class="col-md-6">&nbsp;</div>
     </div>
